import random

import numpy as np

import torch
import torch.nn as nn
import torch.nn.functional as func
import torch.autograd as ag
from torch.utils.data import Dataset

from tensorboardX import SummaryWriter

from torchsupport.training.training import Training
from torchsupport.data.io import netwrite, to_device
from torchsupport.data.collate import DataLoader, default_collate
from torchsupport.modules.losses.vae import normal_kl_loss

class AbstractEnergyTraining(Training):
  """Abstract base class for GAN training."""
  def __init__(self, scores, data,
               optimizer=torch.optim.Adam,
               optimizer_kwargs=None,
               max_epochs=50,
               batch_size=128,
               device="cpu",
               network_name="network",
               verbose=False,
               report_steps=10):
    """Generic training setup for energy/score based models.

    Args:
      scores (list): networks used for scoring.
      data (Dataset): provider of training data.
      optimizer (Optimizer): optimizer class for gradient descent.
      optimizer_kwargs (dict): keyword arguments for the
        optimizer used in score function training.
      max_epochs (int): maximum number of training epochs.
      batch_size (int): number of training samples per batch.
      device (string): device to use for training.
      network_name (string): identifier of the network architecture.
      verbose (bool): log all events and losses?
    """
    super(AbstractEnergyTraining, self).__init__()

    self.verbose = verbose
    self.report_steps = report_steps
    self.checkpoint_path = network_name

    netlist = []
    self.names = []
    for network in scores:
      self.names.append(network)
      network_object = scores[network].to(device)
      setattr(self, network, network_object)
      netlist.extend(list(network_object.parameters()))

    self.data = data
    self.train_data = None
    self.max_epochs = max_epochs
    self.batch_size = batch_size
    self.device = device

    self.current_losses = {}
    self.network_name = network_name
    self.writer = SummaryWriter(network_name)

    self.epoch_id = 0
    self.step_id = 0

    if optimizer_kwargs is None:
      optimizer_kwargs = {"lr" : 5e-4}
    
    self.optimizer = optimizer(
      netlist,
      **optimizer_kwargs
    )

  def energy_loss(self, *args):
    """Abstract method. Computes the score function loss."""
    raise NotImplementedError("Abstract")

  def loss(self, *args):
    return self.energy_loss(*args)

  def prepare(self, *args, **kwargs):
    """Abstract method. Prepares an initial state for sampling."""
    raise NotImplementedError("Abstract")

  def sample(self, *args, **kwargs):
    """Abstract method. Samples from the Boltzmann distribution."""
    raise NotImplementedError("Abstract")

  def run_energy(self, data):
    """Abstract method. Runs score at each step."""
    raise NotImplementedError("Abstract")

  def each_generate(self, *inputs):
    """Reports on generation."""
    pass

  def energy_step(self, data):
    """Performs a single step of discriminator training.

    Args:
      data: data points used for training.
    """
    self.optimizer.zero_grad()
    data = to_device(data, self.device)
    args = self.run_energy(data)
    loss_val = self.loss(*args)

    if self.verbose:
      for loss_name in self.current_losses:
        loss_float = self.current_losses[loss_name]
        self.writer.add_scalar(f"{loss_name} loss", loss_float, self.step_id)
    self.writer.add_scalar("discriminator total loss", float(loss_val), self.step_id)

    loss_val.backward()
    self.optimizer.step()

  def step(self, data):
    """Performs a single step of GAN training, comprised of
    one or more steps of discriminator and generator training.

    Args:
      data: data points used for training."""
    self.energy_step(data)
    self.each_step()

  def checkpoint(self):
    """Performs a checkpoint of all generators and discriminators."""
    for name in self.names:
      the_net = getattr(self, name)
      if isinstance(the_net, torch.nn.DataParallel):
        the_net = the_net.module
      netwrite(
        the_net,
        f"{self.checkpoint_path}-{name}-epoch-{self.epoch_id}-step-{self.step_id}.torch"
      )
    self.each_checkpoint()

  def train(self):
    """Trains an EBM until the maximum number of epochs is reached."""
    for epoch_id in range(self.max_epochs):
      self.epoch_id = epoch_id
      self.train_data = None
      self.train_data = DataLoader(
        self.data, batch_size=self.batch_size, num_workers=8,
        shuffle=True, drop_last=True
      )

      for data in self.train_data:
        self.step(data)
        self.step_id += 1
      self.checkpoint()

    scores = [
      getattr(self, name)
      for name in self.names
    ]

    return scores

def _make_differentiable(data, toggle=True):
  if isinstance(data, torch.Tensor):
    data.requires_grad_(toggle)
  elif isinstance(data, (list, tuple)):
    for item in data:
      _make_differentiable(item, toggle=toggle)
  elif isinstance(data, dict):
    for key in data:
      _make_differentiable(data[key], toggle=toggle)
  else:
    pass

#class SampleBuffer(Dataset):
#  def __init__(self, owner, buffer_size=10000, buffer_probability=0.95):
#    self.samples = [
#      None#owner.prepare()
#      for idx in range(buffer_size)
#    ]
#    self.owner = owner
#    self.current = 0
#    self.buffer_probability = buffer_probability
#
#  def update(self, results):
#    for result in results:
#      self.samples[self.current] = result
#      self.current = (self.current + 1) % len(self)
#
#  def __getitem__(self, idx):
#    if random.random() < self.buffer_probability:
#      result = self.samples[(self.current + idx) % len(self)]
#      if result is None:
#        result = self.owner.prepare()
#        self.samples[(self.current + idx) % len(self)] = result
#    else:
#      result = self.owner.prepare()
#    return result
#
#  def __len__(self):
#    return len(self.samples)

class SampleBuffer(Dataset):
  def __init__(self, owner, buffer_size=10000, buffer_probability=0.95):
    self.samples = []
    self.current_size = 0
    self.owner = owner
    self.current = 0
    self.buffer_size = buffer_size
    self.buffer_probability = buffer_probability

  def update(self, results):
    for result in results:
      if len(self.samples) < self.buffer_size:
        self.samples.append(result)
      else:
        self.samples[self.current] = result
      self.current = (self.current + 1) % self.buffer_size

  def __getitem__(self, idx):
    initialized = len(self.samples) > (1 - self.buffer_probability) * self.buffer_size
    if random.random() < self.buffer_probability and initialized:
      result = self.samples[idx % len(self.samples)]
    else:
      result = self.owner.prepare()
    return result

  def __len__(self):
    return self.buffer_size

def clip_grad_by_norm(gradient, max_norm=0.01):
  norm = torch.norm(gradient)
  if norm > max_norm:
    gradient = gradient * (max_norm / norm)
  return gradient

class Langevin(nn.Module):
  def __init__(self, rate=100.0, noise=0.005, steps=10, max_norm=0.01):
    super(Langevin, self).__init__()
    self.rate = rate
    self.noise = noise
    self.steps = steps
    self.max_norm = max_norm

  def integrate(self, score, data, *args):
    for idx in range(self.steps):
      _make_differentiable(data)
      _make_differentiable(args)
      energy, *_ = score(data + self.noise * torch.randn_like(data), *args)
      gradient = ag.grad(energy, data, torch.ones(*energy.shape, device=data.device))[0]
      if self.max_norm:
        gradient = clip_grad_by_norm(gradient, self.max_norm)
      data = data - self.rate * gradient
      data = data.clamp(0, 1)
      # data = data - self.noise / 2 * gradient + self.noise * torch.randn_like(data)
    return data

class AnnealedLangevin(nn.Module):
  def __init__(self, noises, steps=100, epsilon=2e-5):
    super(AnnealedLangevin, self).__init__()
    self.noises = noises
    self.steps = steps
    self.epsilon = epsilon

  def integrate(self, score, data, *args):
    for noise in self.noises:
      step_size = self.epsilon * (noise / self.noises[-1]) ** 2
      noise = torch.ones(data.size(0), data.size(1), 1, 1, 1).to(data.device) * noise
      for step in range(self.steps):
        gradient = score(data, noise, *args)
        update = step_size * gradient + np.sqrt(2 * step_size) * torch.randn_like(data)
        data = data + update
    return (data - data.min()) / (data.max() - data.min())

class EnergyTraining(AbstractEnergyTraining):
  def __init__(self, score, *args, buffer_size=100, buffer_probability=0.9,
               sample_steps=10, decay=1, integrator=None, oos_penalty=True, **kwargs):
    self.score = ...
    super(EnergyTraining, self).__init__(
      {"score": score}, *args, **kwargs
    )
    self.oos_penalty = oos_penalty
    self.decay = decay
    self.integrator = integrator if integrator is not None else Langevin()
    self.sample_steps = sample_steps
    self.buffer = SampleBuffer(
      self, buffer_size=buffer_size, buffer_probability=buffer_probability
    )
    self.buffer_loader = lambda x: DataLoader(
      x, batch_size=self.batch_size, shuffle=True, drop_last=True
    )
    #self.buffer_iter = iter(self.buffer_loader)

  def data_key(self, data):
    result, *args = data
    return (result, *args)

  def each_generate(self, data, *args):
    pass

  def sample(self):
    #try:
    buffer_iter = iter(self.buffer_loader(self.buffer))
    data, *args = to_device(self.data_key(next(buffer_iter)), self.device)
    #except StopIteration:
    #  self.buffer_iter = iter(self.buffer_loader)
    #  data, *args = to_device(self.data_key(next(self.buffer_iter)), self.device)
    data = self.integrator.integrate(self.score, data, *args).detach()
    detached = data.detach().cpu()
    update = (to_device((detached[idx], *[arg[idx] for arg in args]), "cpu") for idx in range(data.size(0)))
    _make_differentiable(update, toggle=False)
    self.buffer.update(update)

    return to_device((detached, *args), self.device)

  def energy_loss(self, real_result, fake_result):
    regularization = (self.decay * (real_result ** 2 + fake_result ** 2)).mean()
    ebm = (real_result - fake_result).mean()
    self.current_losses["real"] = float(real_result.mean())
    self.current_losses["fake"] = float(fake_result.mean())
    self.current_losses["regularization"] = float(regularization)
    self.current_losses["ebm"] = float(ebm)
    return regularization + ebm

  def run_energy(self, data):
    fake = self.sample()

<<<<<<< HEAD
    if self.step_id % self.report_steps == 0:
      detached, *args = self.data_key(fake)
      self.each_generate(detached, *args)
=======
    if self.step_id % 10 == 0:
      detached, *args = self.data_key(to_device(fake, "cpu"))
      self.each_generate(detached.detach(), *args)
>>>>>>> c702387a

    _make_differentiable(fake)
    _make_differentiable(data)
    input_data, *data_args = self.data_key(data)
    input_fake, *fake_args = self.data_key(fake)
    real_result = self.score(input_data, *data_args)
    fake_result = self.score(input_fake, *fake_args)
    return real_result, fake_result

class SetVAETraining(EnergyTraining):
  def divergence_loss(self, parameters):
    return normal_kl_loss(*parameters)

  def loss(self, real_result, fake_result, oos_result, real_parameters, fake_parameters, oos_parameters):
    energy_loss = self.energy_loss(real_result, fake_result)
    if self.oos_penalty:
      energy_loss -= (oos_result).mean()
    kld_loss = (self.divergence_loss(fake_parameters) + self.divergence_loss(real_parameters)) / 2

    self.current_losses["energy"] = float(energy_loss)
    self.current_losses["kullback leibler"] = float(kld_loss)

    return energy_loss + 1e-4 * kld_loss

  def prepare(self):
    data = self.data[random.randrange(len(self.data))]
    _, reference, *condition = self.data_key(data)
    print("DS", reference.shape)
    return (torch.rand_like(reference), reference, *condition)

  def bad_prepare(self):
    _, reference, *args = self.prepare()
    _, bad_reference, *_ = self.prepare()
    noise = 0.1 * torch.rand(bad_reference.size(0), 1, 1, 1)
    bad_reference = (1 - noise) * bad_reference + noise * torch.rand_like(bad_reference)
    result = (bad_reference, reference, *args)
    return result

  def out_of_sample(self):
    result = []
    for idx in range(self.batch_size):
      sample = self.bad_prepare()
      result.append(sample)
    data, *args = to_device(default_collate(result), self.device)
    #data = self.integrator.integrate(self.score, data, *args).detach()
    detached = data.detach().cpu()

    return to_device((data, *args), self.device)

  def run_energy(self, data):
    fake = self.sample()
    if self.oos_penalty:
      oos = self.out_of_sample()

    if self.step_id % 10 == 0:
      detached, *args = self.data_key(fake)
      self.each_generate(detached, *args)

    _make_differentiable(fake)
    _make_differentiable(data)
    if self.oos_penalty:
      _make_differentiable(oos)
    input_data, reference_data, *data_args = self.data_key(data)
    input_fake, reference_fake, *fake_args = self.data_key(fake)
    if self.oos_penalty:
      input_oos, reference_oos, *oos_args = self.data_key(oos)
    real_result, real_parameters = self.score(input_data, reference_data, *data_args)
    fake_result, fake_parameters = self.score(input_fake, reference_fake, *fake_args)
    oos_result = None
    oos_parameters = None
    if self.oos_penalty:
      oos_result, oos_parameters = self.score(input_oos, reference_oos, *oos_args)
    return real_result, fake_result, oos_result, real_parameters, fake_parameters, oos_parameters

class CyclicSetVAETraining(SetVAETraining):
  def loss(self, real_result, fake_result, oos_result, real_parameters, fake_parameters, oos_parameters):
    energy_loss = self.energy_loss(real_result, fake_result)
    if self.oos_penalty:
      energy_loss -= (oos_result).mean()
    kld_loss = (self.divergence_loss(fake_parameters) + self.divergence_loss(real_parameters)) / 2

    self.current_losses["energy"] = float(energy_loss)
    self.current_losses["kullback leibler"] = float(kld_loss)

    scale = (self.step_id % 1000) / 1000
    scale = 1.0 if self.step_id % 2000 >= 1000 else scale

    return energy_loss + scale * kld_loss

class DenoisingScoreTraining(EnergyTraining):
  def __init__(self, score, data, *args, sigma=1, factor=0.60, n_sigma=10, **kwargs):
    self.score = ...
    EnergyTraining.__init__(
      self, score, data, *args,
      buffer_size=1, buffer_probability=0.0,
      integrator=None, **kwargs
    )

    self.sigma = sigma
    self.factor = factor
    self.n_sigma = n_sigma

  def data_key(self, data):
    result, *args = data
    return (result, *args)

  def each_generate(self, data, *args):
    pass

  def noise(self, data):
    scale = torch.randint(0, self.n_sigma, (data.size(0),))
    sigma = self.sigma * self.factor ** scale.float()
    sigma = sigma.to(self.device)
    sigma = sigma.view(*sigma.shape, *((data.dim() - sigma.dim()) * [1]))
    noise = data + sigma * torch.randn_like(data)
    return noise, sigma

  def prepare_sample(self):
    results = []
    for idx in range(self.batch_size):
      results.append(self.prepare())
    return default_collate(results)

  def sample(self):
    self.score.eval()
    with torch.no_grad():
      integrator = AnnealedLangevin([
        self.sigma * self.factor ** idx for idx in range(self.n_sigma)
      ])
      data, *args = self.data_key(self.prepare_sample())
      result = integrator.integrate(self.score, data, *args).detach()
    self.score.train()
    return to_device((result, data, *args), self.device)

  def energy_loss(self, score, data, noisy, sigma):
    raw_loss = 0.5 * sigma ** 2 * ((score + (noisy - data) / sigma ** 2) ** 2)
    raw_loss = raw_loss.sum(dim=1, keepdim=True)
    return raw_loss.mean()

  def each_step(self):
    super(DenoisingScoreTraining, self).each_step()
    if self.step_id % self.report_steps == 0 and self.step_id != 0:
      data, *args = self.sample()
      self.each_generate(data, *args)

  def run_energy(self, data):
    data, *args = self.data_key(data)
    noisy, sigma = self.noise(data)
    result = self.score(noisy, sigma, *args)
    return result.view(result.size(0), -1), data.view(result.size(0), -1), noisy.view(result.size(0), -1), sigma.view(result.size(0), -1)

class SetScoreVAETraining(DenoisingScoreTraining):
  def divergence_loss(self, parameters):
    return normal_kl_loss(*parameters)

  def loss(self, score, data, noisy, sigma, parameters):
    energy_loss = self.energy_loss(score, data, noisy, sigma)
    kld_loss = self.divergence_loss(parameters)

    self.current_losses["energy"] = float(energy_loss)
    self.current_losses["kullback leibler"] = float(kld_loss)

    return energy_loss + kld_loss

  def noise(self, data):
    scale = torch.randint(0, self.n_sigma, (data.size(0), data.size(1)))
    sigma = self.sigma * self.factor ** scale.float()
    sigma = sigma.to(self.device)
    sigma = sigma.view(*sigma.shape, *((data.dim() - sigma.dim()) * [1]))
    print(data.shape, sigma.shape)
    noise = data + sigma * torch.randn_like(data)
    # noise = data.clamp(0, 1)
    return noise, sigma

  def prepare(self):
    data = self.data[random.randrange(len(self.data))]
    _, reference, *condition = self.data_key(data)
    return (torch.rand_like(reference), reference, *condition)

  def run_energy(self, data):
    data, reference, *args = self.data_key(data)
    noisy, sigma = self.noise(data)
    result, parameters = self.score(noisy, sigma, reference, *args)
    loss_data = data.view(data.size(0) * data.size(1), -1)
    loss_noisy = noisy.view(noisy.size(0) * noisy.size(1), -1)
    loss_sigma = sigma.view(noisy.size(0) * noisy.size(1), -1)
    loss_score = result.view(noisy.size(0) * noisy.size(1), -1)
    return loss_score, loss_data, loss_noisy, loss_sigma, parameters<|MERGE_RESOLUTION|>--- conflicted
+++ resolved
@@ -300,12 +300,8 @@
     pass
 
   def sample(self):
-    #try:
     buffer_iter = iter(self.buffer_loader(self.buffer))
     data, *args = to_device(self.data_key(next(buffer_iter)), self.device)
-    #except StopIteration:
-    #  self.buffer_iter = iter(self.buffer_loader)
-    #  data, *args = to_device(self.data_key(next(self.buffer_iter)), self.device)
     data = self.integrator.integrate(self.score, data, *args).detach()
     detached = data.detach().cpu()
     update = (to_device((detached[idx], *[arg[idx] for arg in args]), "cpu") for idx in range(data.size(0)))
@@ -326,15 +322,9 @@
   def run_energy(self, data):
     fake = self.sample()
 
-<<<<<<< HEAD
-    if self.step_id % self.report_steps == 0:
-      detached, *args = self.data_key(fake)
-      self.each_generate(detached, *args)
-=======
     if self.step_id % 10 == 0:
       detached, *args = self.data_key(to_device(fake, "cpu"))
       self.each_generate(detached.detach(), *args)
->>>>>>> c702387a
 
     _make_differentiable(fake)
     _make_differentiable(data)
@@ -362,7 +352,6 @@
   def prepare(self):
     data = self.data[random.randrange(len(self.data))]
     _, reference, *condition = self.data_key(data)
-    print("DS", reference.shape)
     return (torch.rand_like(reference), reference, *condition)
 
   def bad_prepare(self):
@@ -504,9 +493,7 @@
     sigma = self.sigma * self.factor ** scale.float()
     sigma = sigma.to(self.device)
     sigma = sigma.view(*sigma.shape, *((data.dim() - sigma.dim()) * [1]))
-    print(data.shape, sigma.shape)
     noise = data + sigma * torch.randn_like(data)
-    # noise = data.clamp(0, 1)
     return noise, sigma
 
   def prepare(self):
